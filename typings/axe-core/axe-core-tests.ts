--- conflicted
+++ resolved
@@ -139,49 +139,42 @@
 				axe.plugins['doStuff'].run(data, callback);
 			}
 		}
-<<<<<<< HEAD
-	}]
-}
-axe.registerPlugin(pluginSrc)
-axe.cleanup()
-
-axe.configure({
-  locale: {
-    checks: {
-      foo: {
-        fail: 'failure',
-        pass: 'success',
-        incomplete: {
-          foo: 'nar'
-        }
-      }
-    }
-  }
-})
-
-axe.configure({
-  locale: {
-    lang: 'foo',
-    rules: {
-      foo: {
-        description: 'desc',
-        help: 'help'
-      }
-    },
-    checks: {
-      foo: {
-        pass: 'pass',
-        fail: 'fail',
-        incomplete: {
-          foo: 'bar'
-        }
-      }
-    }
-  }
-})
-=======
 	]
 };
 axe.registerPlugin(pluginSrc);
 axe.cleanup();
->>>>>>> b8a69a5a
+
+axe.configure({
+	locale: {
+		checks: {
+			foo: {
+				fail: 'failure',
+				pass: 'success',
+				incomplete: {
+					foo: 'nar'
+				}
+			}
+		}
+	}
+});
+
+axe.configure({
+	locale: {
+		lang: 'foo',
+		rules: {
+			foo: {
+				description: 'desc',
+				help: 'help'
+			}
+		},
+		checks: {
+			foo: {
+				pass: 'pass',
+				fail: 'fail',
+				incomplete: {
+					foo: 'bar'
+				}
+			}
+		}
+	}
+});