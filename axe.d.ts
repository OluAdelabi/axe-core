--- conflicted
+++ resolved
@@ -73,40 +73,31 @@
 	}
 	interface RuleLocale {
 		[key: string]: {
-			description: string
-			help: string
-		}
+			description: string;
+			help: string;
+		};
 	}
 	interface CheckLocale {
 		[key: string]: {
-			pass: string
-			fail: string
-			incomplete: string | { [key: string]: string }
-		}
+			pass: string;
+			fail: string;
+			incomplete: string | { [key: string]: string };
+		};
 	}
 	interface Locale {
-		lang?: string
-		rules?: RuleLocale
-		checks?: CheckLocale
+		lang?: string;
+		rules?: RuleLocale;
+		checks?: CheckLocale;
 	}
 	interface Spec {
 		branding?: {
-<<<<<<< HEAD
-			brand: string,
-			application: string
-		},
-		reporter?: ReporterVersion,
-		checks?: Check[],
-		rules?: Rule[]
-		locale?: Locale
-=======
 			brand: string;
 			application: string;
 		};
 		reporter?: ReporterVersion;
 		checks?: Check[];
 		rules?: Rule[];
->>>>>>> b8a69a5a
+		locale?: Locale;
 	}
 	interface Check {
 		id: string;
