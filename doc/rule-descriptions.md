--- conflicted
+++ resolved
@@ -31,13 +31,8 @@
 | label-title-only | Ensures that every form element is not solely labeled using the title or aria-describedby attributes | best-practice |
 | label | Ensures every form element has a label | wcag2a, wcag332, wcag131, section508, section508.22.n |
 | layout-table | Ensures presentational &lt;table&gt; elements do not use &lt;th&gt;, &lt;caption&gt; elements or the summary attribute | wcag2a, wcag131 |
-<<<<<<< HEAD
 | link-in-text-block | Links can be distinguished without relying on color | experimental, wcag2a, wcag141 |
-| link-name | Ensures links have discernible text | wcag2a, wcag111, wcag412, section508, section508a |
-=======
-| link-in-text-block | Links can be distinguished without relying on color | wcag2a, wcag141 |
 | link-name | Ensures links have discernible text | wcag2a, wcag111, wcag412, section508, section508.22.a |
->>>>>>> b50a21a2
 | list | Ensures that lists are structured correctly | wcag2a, wcag131 |
 | listitem | Ensures &lt;li&gt; elements are used semantically | wcag2a, wcag131 |
 | marquee | Ensures &lt;marquee&gt; elements are not used | wcag2a, wcag222 |
