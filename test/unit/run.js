--- conflicted
+++ resolved
@@ -60,26 +60,6 @@
 
 		});
 	});
-
-<<<<<<< HEAD
-});
-=======
-	it('should call audit.after', function (done) {
-		var called = false;
-		dqre.configure({ rules: [], messages: {}});
-
-		dqre.audit.after = function (context, options, results, fn) {
-			called = true;
-			fn(results);
-		};
-		createFrames(2, function () {
-			dqre.run(document, {}, function () {
-				assert.ok(called);
-				done();
-			});
-		});
-	});
-
 	it('should properly calculate context and return results from matching frames', function (done) {
 
 		dqre.configure({
@@ -128,6 +108,4 @@
 			});
 
 		});
-	});
-});
->>>>>>> fdeb9531
+	});});