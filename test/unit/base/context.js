/*global Context */
describe('Context', function () {
	'use strict';

	function iframeReady(src, context, id, cb) {
		var i = document.createElement('iframe');
		i.addEventListener('load', function () {
			cb();
		});
		i.src = src;
		i.id = id;
		context.appendChild(i);
	}

	function $id(id) {
		return document.getElementById(id);
	}

	var fixture = document.getElementById('fixture');

	afterEach(function () {
		fixture.innerHTML = '';
	});

	describe('include', function () {

		it('should accept a single selector', function () {
			fixture.innerHTML = '<div id="foo"></div>';
			var result = new Context('#foo');

			assert.deepEqual(result.include, [$id('foo')]);
		});

		it('should accept multiple selectors', function () {
			fixture.innerHTML = '<div id="foo"><div id="bar"></div></div>';
			var result = new Context([['#foo'], ['#bar']]);

			assert.deepEqual(result.include, [$id('foo'), $id('bar')]);
		});

		it('should accept a node reference', function () {
			var div = document.createElement('div');
			fixture.appendChild(div);

			var result = new Context(div);

			assert.deepEqual(result.include, [div]);

		});

		it('should accept an array of node reference', function () {
			fixture.innerHTML = '<div id="foo"><div id="bar"></div></div>';

			var result = new Context([$id('foo'), $id('bar')]);

			assert.deepEqual(result.include, [$id('foo'), $id('bar')]);

		});

		it('should remove any non-matched reference', function () {
			fixture.innerHTML = '<div id="foo"><div id="bar"></div></div>';

			var result = new Context([['#foo'],  ['#baz'], ['#bar']]);

			assert.deepEqual(result.include, [$id('foo'), $id('bar')]);

		});

		it('should remove any null reference', function () {
			fixture.innerHTML = '<div id="foo"><div id="bar"></div></div>';

			var result = new Context([$id('foo'), $id('bar'), null]);

			assert.deepEqual(result.include, [$id('foo'), $id('bar')]);

		});

		it('should accept mixed', function () {
			fixture.innerHTML = '<div id="foo"><div id="bar"></div></div>';
			var div = document.createElement('div');
			div.id = 'baz';
			fixture.appendChild(div);

			var result = new Context([['#foo'], ['#bar'], div]);

			assert.deepEqual(result.include, [$id('foo'), $id('bar'), $id('baz')]);

		});

		it('should add frame references to frames - implicit', function (done) {
			fixture.innerHTML = '<div id="outer"></div>';
			iframeReady('../mock/frames/context.html', $id('outer'), 'target', function () {

				var result = new Context('#outer');

				assert.deepEqual(result.frames, [{
					node: $id('target'),
					include: [],
					exclude: []
				}]);
				done();

			});

		});

		it('should add frame references to frames - explicit', function (done) {
			fixture.innerHTML = '<div id="outer"></div>';
			iframeReady('../mock/frames/context.html', $id('outer'), 'target', function () {

				var result = new Context('#target');

				assert.deepEqual(result.frames, [{
					node: $id('target'),
					include: [],
					exclude: []
				}]);
				done();
			});

		});

		it('should add frame references to frames - frame selector', function (done) {
			fixture.innerHTML = '<div id="outer"></div>';
			iframeReady('../mock/frames/context.html', $id('outer'), 'target', function () {

				var result = new Context([['#target', '#foo']]);

				assert.deepEqual(result.frames, [{
					node: $id('target'),
					include: [['#foo']],
					exclude: []
				}]);
				done();
			});

		});

		it('should only push unique frame references - frame selector', function (done) {
			fixture.innerHTML = '<div id="outer"></div>';
			iframeReady('../mock/frames/context.html', $id('outer'), 'target', function () {
				var result = new Context([['#target', '#foo'], ['#target', '#bar']]);

				assert.deepEqual(result.frames, [{
					node: $id('target'),
					include: [['#foo'], ['#bar']],
					exclude: []
				}]);
				done();
			});

		});

		it('should only push unique frame references - node reference', function (done) {
			fixture.innerHTML = '<div id="outer"></div>';
			iframeReady('../mock/frames/context.html', $id('outer'), 'target', function () {
				var result = new Context([$id('target'), $id('target')]);

				assert.deepEqual(result.frames, [{
					node: $id('target'),
					include: [],
					exclude: []
				}]);
				done();
			});

		});

<<<<<<< HEAD
=======
		it('should filter out invisible frames', function (done) {

			fixture.innerHTML = '<div id="outer"></div>';
			iframeReady('../mock/frames/context.html', $id('outer'), 'target', function () {
				var frame = $id('target');
				var orig = utils.isHidden;
				var success = false;

				utils.isHidden = function (actual) {
					assert.equal(actual, frame);
					success = true;

					return true;
				};

				var result = new Context([$id('target')]);

				assert.deepEqual(result.frames, []);
				utils.isHidden = orig;
				assert.isTrue(success, 'utils.isHidden was called');
				done();
			});

		});

		it('should not filter out visible frames', function (done) {

			fixture.innerHTML = '<div id="outer"></div>';
			iframeReady('../mock/frames/context.html', $id('outer'), 'target', function () {
				var frame = $id('target');
				var orig = utils.isHidden;
				var success = false;

				utils.isHidden = function (actual) {
					assert.equal(actual, frame);
					success = true;

					return false;
				};

				var result = new Context([$id('target')]);

				assert.deepEqual(result.frames, [{
					include: [],
					exclude: [],
					node: $id('target')
				}]);

				utils.isHidden = orig;
				assert.isTrue(success, 'utils.isHidden was called');
				done();
			});

		});

>>>>>>> 2f50f6bb
	});

	describe('object definition', function () {
		it('should assign include/exclude', function () {

			assert.deepEqual(new Context({
					include: ['#fixture'],
					exclude: ['#mocha']
				}),
				{
					include: [document.getElementById('fixture')],
					exclude: [document.getElementById('mocha')],
					page: false,
					frames: []
				});

		});
		it('should disregard bad input, non-matching selectors', function () {

			assert.deepEqual(new Context({
					include: ['#monkeys'],
					exclude: ['#bananas']
				}),
				{
					include: [],
					exclude: [],
					page: false,
					frames: []
				});
		});
		it('should disregard bad input (null)', function () {

			assert.deepEqual(new Context(),
				{
					include: [],
					exclude: [],
					page: true,
					frames: []
				});
		});


	});

	describe('page', function () {
		it('should be true if given an entire document', function () {
			assert.isTrue(new Context(document).page);
		});
		it('should be true if given falsey parameter', function () {
			assert.isTrue(new Context(null).page);
			assert.isTrue(new Context().page);
			assert.isTrue(new Context(false).page);
		});

	});
});<|MERGE_RESOLUTION|>--- conflicted
+++ resolved
@@ -166,8 +166,6 @@
 
 		});
 
-<<<<<<< HEAD
-=======
 		it('should filter out invisible frames', function (done) {
 
 			fixture.innerHTML = '<div id="outer"></div>';
@@ -223,7 +221,6 @@
 
 		});
 
->>>>>>> 2f50f6bb
 	});
 
 	describe('object definition', function () {
