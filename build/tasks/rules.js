--- conflicted
+++ resolved
@@ -104,12 +104,8 @@
 			checks: ['lib/checks/**/*.json'],
 			misc: ['lib/misc/**/*.json'],
 			blacklist: ['metadata'],
-<<<<<<< HEAD
+			version: 'dev',
 			tags: ''
-=======
-			version: 'dev',
-			standards: ''
->>>>>>> c55017eb
 		});
 
 		var tags = options.tags ? options.tags.split(/\s*,\s*/) : [];
