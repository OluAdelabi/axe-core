--- conflicted
+++ resolved
@@ -1,10 +1,6 @@
-<<<<<<< HEAD
-function configureChecksRulesAndBranding(spec, resolve, reject) {
-=======
 /*global reporters */
 
 function configureChecksRulesAndBranding(spec) {
->>>>>>> edc23a99
 	'use strict';
 	var audit;
 
@@ -12,48 +8,10 @@
 	if (!audit) {
 		throw new Error('No audit configured');
 	}
-	
+
 	if (spec.reporter && (typeof spec.reporter === 'function' || reporters[spec.reporter])) {
 		audit.reporter = spec.reporter;
 	}
-<<<<<<< HEAD
-	/*
-	 * set up noop functions in case caller wants to use this synchronously
-	 */
-	reject = reject || function () {};
-	resolve = resolve || function () {};
-
-	q = axe.utils.queue();
-	configErrors = [];
-
-	q.defer(function (res) {
-		var rej = function (err) {
-			configErrors.push(err);
-			res();
-		};
-		try {
-			if (spec.checks) {
-				spec.checks.forEach(function (check) {
-					audit.addCheck(check);
-				});
-			}
-
-			if (spec.rules) {
-				spec.rules.forEach(function (rule) {
-					audit.addRule(rule);
-				});
-			}
-
-			if (typeof spec.branding !== 'undefined') {
-				audit.setBranding(spec.branding);
-			}
-			res();
-		} catch(err) {
-			rej(err);
-		}
-	});
-=======
->>>>>>> edc23a99
 
 	if (spec.checks) {
 		spec.checks.forEach(function (check) {
