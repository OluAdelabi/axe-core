--- conflicted
+++ resolved
@@ -49,18 +49,11 @@
 const createSelector = {
   // Get ID properties
   getElmId (elm) {
-<<<<<<< HEAD
-    if (!elm.id) {
+    if (!elm.getAttribute('id')) {
       return;
     }
     let doc = (elm.getRootNode && elm.getRootNode()) || document;
-    const id = '#' + escapeSelector(elm.id || '');
-=======
-  	if (!elm.getAttribute('id')) {
-  		return;
-  	}
-  	const id = '#' + escapeSelector(elm.getAttribute('id') || '');
->>>>>>> d02dba32
+    const id = '#' + escapeSelector(elm.getAttribute('id') || '');
     if (
       // Don't include youtube's uid values, they change  on reload
       !id.match(/player_uid_/) &&
