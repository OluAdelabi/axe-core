--- conflicted
+++ resolved
@@ -30,13 +30,9 @@
 		return Promise.resolve();
 	}
 
-<<<<<<< HEAD
-	const dynamicDoc = document.implementation.createHTMLDocument('New Document');
-=======
 	const dynamicDoc = document.implementation.createHTMLDocument(
 		'Dynamic document for loading cssom'
 	);
->>>>>>> b2a8953e
 	const convertDataToStylesheet = getStyleSheetFactory(dynamicDoc);
 
 	return getCssomForAllRootNodes(
