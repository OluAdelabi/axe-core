/**
<<<<<<< HEAD
 * Filter to remove any duplicate `stylesheets`, that share the same `href`
 *
 * @method filterStylesheetsWithSameHref
 * @private
 * @param {Array<Object>} sheets stylesheets
 * @returns {Array<Object>}
 */
function filterStylesheetsWithSameHref(sheets) {
	let hrefs = [];
	return sheets.filter(sheet => {
		let exists = false;
		if (sheet.href) {
			if (!hrefs.includes(sheet.href)) {
				hrefs.push(sheet.href);
			} else {
				exists = true;
			}
		}
		return !exists;
	});
}

/**
 * Filter `media=print`
 *
 * @method filterMediaIsPrint
 * @private
 * @param {String} media media value eg: 'print'
 * @returns {Boolean}
 */
function filterMediaIsPrint(media) {
	if (media) {
		return !media.toUpperCase().includes('PRINT');
	}
	return true;
}

/**
 * Get stylesheet(s) for root
 *
 * @method getStylesheetsOfRootNode
 * @private
 * @param {Object} options configuration options
 * @property {Object} options.rootNode document or document fragment
 * @property {Function} options.convertTextToStylesheet a utility function to generate a style sheet from given data (text)
 * @returns an array of stylesheet objects
 */
function getStylesheetsOfRootNode({
	rootNode,
	convertTextToStylesheet,
	shadowId
}) {
	const sheets =
		rootNode.nodeType === 11 && shadowId // nodeType === 11  -> DOCUMENT_FRAGMENT
			? Array.from(rootNode.children)
					.filter(node => {
						/**
						 * limit to only `style` or `link` attributes with `rel=stylesheet` and `media != print`
						 */
						const nodeName = node.nodeName.toUpperCase();
						const linkHref = node.getAttribute('href');
						const linkRel = node.getAttribute('rel');
						const isLink =
							nodeName === 'LINK' &&
							linkHref &&
							linkRel &&
							node.rel.toUpperCase().includes('STYLESHEET');
						const isStyle = nodeName === 'STYLE';
						return isStyle || (isLink && filterMediaIsPrint(node.media));
					})
					.reduce((out, node) => {
						const nodeName = node.nodeName.toUpperCase();
						const data = nodeName === 'STYLE' ? node.textContent : node;
						const isLink = nodeName === 'LINK';
						const stylesheet = convertTextToStylesheet({
							data,
							isLink,
							root: rootNode
						});
						out.push(stylesheet.sheet);
						return out;
					}, [])
			: Array.from(rootNode.styleSheets).filter(sheet =>
					filterMediaIsPrint(sheet.media.mediaText)
			  );

	return filterStylesheetsWithSameHref(sheets);
}

/**
 * Make an `axios` get request to fetch a given `resource`
 *
 * @method getStylesheetFromUrl
 * @private
 * @param {Object} options an object with properties to configure the external request
 * @property {String} options.url url of the resource to load
 * @property {Number} options.timeout timeout
 * @property {Function} options.convertTextToStylesheet a utility function to generate a style sheet from given data (text)
 * @property {String} options.shadowId an `id` if `undefined` denotes that given root is a `shadowRoot`
 * @property {Number} options.priority css applied priority
 * @property {Object} options.rootNode document or document fragment
 * @property {Object} options.queue `axe.utils.queue` to defer resolving stylesheets
 * @property {Object} options.resolve resolve of the `axe.utils.queue` from which this method was involved
 * @property {Object} options.reject reject of the `axe.utils.queue` from which this method was involved
 * @property {Object} options.importedUrls
 * @returns resolve with stylesheet
 */
function getStylesheetFromUrl(options) {
	const {
		url,
		timeout,
		convertTextToStylesheet,
		shadowId,
		priority,
		rootNode,
		isCrossOrigin,
		importedUrls,
		analyzeNested = false,
		resolve: resolvePreviousQueue,
		reject: rejectPreviousQueue
	} = options;
	if (importedUrls.includes(url)) {
		resolvePreviousQueue(undefined);
	}
	// add url, to importedUrls to prevent recursive look up if any
	importedUrls.push(url);
	axe.imports
		.axios({ method: 'get', url, timeout })
		.then(({ data }) => {
			const stylesheet = convertTextToStylesheet({
				data,
				shadowId,
				priority,
				isCrossOrigin,
				root: rootNode
			});
			if (!analyzeNested) {
				resolvePreviousQueue(stylesheet);
			}
			/**
			 * recursively check`cssRules` for any further `@import` rules
			 */
			parseRules({
				...options,
				sheet: stylesheet.sheet
			});
			resolvePreviousQueue(undefined);
		})
		.catch(rejectPreviousQueue);
}

/**
 * Parse a given sheet and resolve css (style) rules
 *
 * @param {Object} options extended configuration passed from method `loadCssom`
 * @returns resolve with stylesheet
 */
function parseRules(options) {
	const {
		shadowId,
		rootNode,
		priority,
		isCrossOrigin = false,
		sheet,
		queue,
		convertTextToStylesheet,
		importedUrls
	} = options;
	/**
	 * `sheet.cssRules` throws an error on `cross-origin` stylesheets
	 */
	const cssRules = sheet.cssRules;

	const rules = Array.from(cssRules);
	if (!rules || !rules.length) {
		return;
	}

	/**
	 * reference -> https://developer.mozilla.org/en-US/docs/Web/API/CSSRule#Type_constants
	 */
	const cssImportRules = rules.filter(r => r.type === 3); // type === 3 -> CSSRule.IMPORT_RULE

	/**
	 * when no `@import` rules
	 * -> resolve the current `sheet`
	 */
	if (!cssImportRules.length) {
		queue.defer(resolve => {
			resolve({ sheet, shadowId, priority, isCrossOrigin, root: rootNode });
		});
		return;
	}

	/**
	 * iterate `@import` rules and fetch styles
	 */
	const cssImportUrlsNotAlreadyImported = cssImportRules
		// get rule that have href
		.filter(rule => rule.href)
		// extract href from object
		.map(rule => rule.href)
		// only hrefs that are not already imported
		.filter(url => !importedUrls.includes(url));

	cssImportUrlsNotAlreadyImported.forEach((importUrl, cssRuleIndex) =>
		queue.defer((resolve, reject) => {
			/**
			 * invoked with `analyzeNested`
			 */
			const newPriority = [...priority, cssRuleIndex];
			const isCrossOriginRequest = /^https?:\/\/|^\/\//i.test(importUrl);
			getStylesheetFromUrl({
				...options,
				resolve,
				reject,
				queue,
				importedUrls,
				url: importUrl,
				priority: newPriority,
				analyzeNested: true,
				isCrossOrigin: isCrossOriginRequest
			});
		})
	);

	const nonImportCSSRules = rules.filter(r => r.type !== 3);
	// no further rules to process in this sheet
	if (!nonImportCSSRules.length) {
		return;
	}
	queue.defer(resolve =>
		resolve(
			convertTextToStylesheet({
				// convert all `nonImportCSSRules` of the styles into `text` which will be converted to a new stylesheet
				data: nonImportCSSRules
					.reduce((out, rule) => {
						out.push(rule.cssText);
						return out;
					}, [])
					.join(),
				shadowId,
				root: rootNode,
				isCrossOrigin,
				priority
			})
		)
	);
}

/**
 * Returns a then(able) queue of CSSStyleSheet(s)
 * @method loadCssom
 * @private
 * @param {Object} options configuration options
 * @property {Object} options.rootNode document or document fragment
 * @property {Number} options.rootIndex a number representing the index of the document or document fragment, used for priority computation
 * @property {String} options.shadowId an id if undefined denotes that given root is a document fragment/ shadowDOM
 * @property {Number} options.timeout abort duration for network request
 * @property {Function} options.convertTextToStylesheet a utility function to generate a style sheet from given data (text)
 * @return {Object} queue
 */
function loadCssom(options) {
	const { rootIndex } = options;
	const q = axe.utils.queue();
	const sheets = getStylesheetsOfRootNode(options);
	const importedUrls = []; // this is to solve for cyclic import urls or re-fetching already obtained assets
	sheets.forEach((sheet, sheetIndex) => {
		const priority = [rootIndex, sheetIndex];
		try {
			parseRules({
				...options,
				sheet,
				queue: q,
				priority,
				importedUrls
			});
		} catch (e) {
			// cross-origin stylesheet -> make an XHR and q the response
			q.defer((resolve, reject) => {
				getStylesheetFromUrl({
					...options,
					resolve,
					reject,
					priority,
					importedUrls,
					url: sheet.href,
					queue: q,
					analyzeNested: true
				});
			});
		}
=======
 * NOTE: 
 * this `eslint` rule is disabled because of calling `getStyleSheetFactory` before it is defined (further below).
 */
/* eslint no-use-before-define: 0 */


/**
 * Given a rootNode - construct CSSOM
 * -> get all source nodes (document & document fragments) within given root node
 * -> recursively call `loadCssom` to resolve styles
 *
 * @method preloadCssom
 * @memberof `axe.utils`
 *
 * @param {Object} object argument which is a composite object, with attributes timeout, treeRoot(optional), resolve & reject
 * @property {Number} timeout timeout for any network calls made
 * @property {Object} treeRoot the DOM tree to be inspected
 * @returns {Object} `axe.utils.queue` with CSSOM assets
 */
axe.utils.preloadCssom = function preloadCssom({
	timeout,
	treeRoot = axe._tree[0]
}) {
	/**
	 * get all `document` and `documentFragment` with in given `tree`
	 */
	const rootNodes = getAllRootNodesInTree(treeRoot);

	const q = axe.utils.queue();

	if (!rootNodes.length) {
		return q;
	}

	const dynamicDoc = document.implementation.createHTMLDocument();
	const convertDataToStylesheet = getStyleSheetFactory(dynamicDoc);

	q.defer((resolve, reject) => {
		getCssomForAllRootNodes(rootNodes, convertDataToStylesheet, timeout)
			.then(assets => {
				const cssom = processCssomAssets(assets);
				resolve(cssom);
			})
			.catch(reject);
>>>>>>> 3e658606
	});

	return q;
};

/**
<<<<<<< HEAD
 * Returns am array of source nodes containing document (fragment) in a given tree.
 *
 * @method getAllRootNodesInTree
 * @private
 * @param {Object} treeRoot tree
 * @return {Array<Object>} array of objects, which each object containing a root (document) and an optional shadowId
 * @private
 */
function getAllRootNodesInTree(tree) {
	let ids = [];
=======
 * Returns am array of source nodes containing `document` and `documentFragment` in a given `tree`.
 *
 * @param {Object} treeRoot tree
 * @returns {Array<Object>} array of objects, which each object containing a root and an optional `shadowId`
 */
function getAllRootNodesInTree(tree) {
	let ids = [];

>>>>>>> 3e658606
	const rootNodes = axe.utils
		.querySelectorAllFilter(tree, '*', node => {
			if (ids.includes(node.shadowId)) {
				return false;
			}
			ids.push(node.shadowId);
			return true;
		})
		.map(node => {
			return {
				shadowId: node.shadowId,
				rootNode: axe.utils.getRootNode(node.actualNode)
			};
		});
<<<<<<< HEAD
=======

>>>>>>> 3e658606
	return axe.utils.uniqueArray(rootNodes, []);
}

/**
<<<<<<< HEAD
 * Given a rootNode - construct CSSOM
 * -> get all source nodes (document & document fragments) within given root node
 * -> recursively call `loadCssom` to resolve styles
 *
 * @method preloadCssom
 * @memberof axe.utils
 * @instance
 * @param {Object} object argument which is a composite object, with attributes timeout, treeRoot(optional), resolve & reject
 * @property {Number} timeout timeout for any network calls made
 * @property {Object} treeRoot the DOM tree to be inspected
 * @return {Object} a queue with results of cssom assets
 */
axe.utils.preloadCssom = function preloadCssom({
	timeout,
	treeRoot = axe._tree[0]
}) {
	const rootNodes = getAllRootNodesInTree(treeRoot);
	const q = axe.utils.queue();

	if (!rootNodes.length) {
=======
 * Convert text to CSSStyleSheet
 * Is a factory (closure) function, initialized with `document.implementation.createHTMLDocument()` which surfaces DOM API for creating `style` elements.
 *
 * @param {Object} param `document.implementation.createHTMLDocument()
 * @param {Object} arg an object with properties to construct stylesheet
 * @property {String} arg.data text content of the stylesheet
 * @property {Boolean} arg.isExternal flag to notify if the resource was fetched from the network
 * @property {String} arg.shadowId (Optional) shadowId if shadowDOM
 * @property {Object} arg.root implementation document to create style elements
 * @property {String} arg.priority a number indicating the loaded priority of CSS, to denote specificity of styles contained in the sheet.
 */
const getStyleSheetFactory = dynamicDoc => ({
	data,
	isExternal,
	shadowId,
	root,
	priority,
	isLink = false
}) => {
	const style = dynamicDoc.createElement('style');
	if (isLink) {
		// as creating a stylesheet as link will need to be awaited
		// till `onload`, it is wise to convert link href to @import statement
		const text = dynamicDoc.createTextNode(`@import "${data.href}"`);
		style.appendChild(text);
	} else {
		style.appendChild(dynamicDoc.createTextNode(data));
	}
	dynamicDoc.head.appendChild(style);
	return {
		sheet: style.sheet,
		isExternal,
		shadowId,
		root,
		priority
	};
};

/**
 * Deferred function for CSSOM queue processing on all root nodes
 *
 * @param {Array<Object>} rootNodes array of root nodes, where node  is an enhanced `document` or `documentFragment` object returned from `getAllRootNodesInTree`
 * @param {Function} convertDataToStylesheet fn to convert given data to Stylesheet object
 * @returns {Object} `axe.utils.queue`
 */
function getCssomForAllRootNodes(rootNodes, convertDataToStylesheet, timeout) {
	const q = axe.utils.queue();

	rootNodes.forEach(({ rootNode, shadowId }, index) =>
		q.defer((resolve, reject) =>
			loadCssom({
				rootNode,
				shadowId,
				timeout,
				convertDataToStylesheet,
				rootIndex: index + 1
			})
				.then(resolve)
				.catch(reject)
		)
	);

	return q;
}

/**
 * Process results from `loadCssom` queues of all root nodes
 * NOTE:
 * using `axe.utils.queue` from various `loadCssom` paths, returns a nested array of arrays at various depths,
 * hence the need to flatten arrays
 *
 * @param {Array<Object>} assets CSSOM assets for each root
 * @returns {Object} CSSOM object
 */
function processCssomAssets(nestedAssets) {
	const result = [];

	nestedAssets.forEach(item => {
		if (Array.isArray(item)) {
			result.push(...processCssomAssets(item));
		} else {
			result.push(item);
		}
	});

	return result;
}

/**
 * Returns `axe.utils.queue` of CSSStyleSheet(s) for a given root node
 *
 * @param {Object} options configuration options
 * @property {Object} options.rootNode document or document fragment
 * @property {Number} options.rootIndex a number representing the index of the document or document fragment, used for priority computation
 * @property {String} options.shadowId an id if undefined denotes that given root is a document fragment/ shadowDOM
 * @property {Number} options.timeout abort duration for network request
 * @property {Function} options.convertDataToStylesheet a utility function to generate a style sheet from given data (text)
 * @return {Object} queue
 */
function loadCssom(options) {
	const { rootIndex } = options;

	const q = axe.utils.queue();

	const sheets = getStylesheetsOfRootNode(options);
	if (!sheets) {
>>>>>>> 3e658606
		return q;
	}

	sheets.forEach((sheet, sheetIndex) => {
		const priority = [rootIndex, sheetIndex];
		try {
			const deferredQ = parseNonCrossOriginStylesheet(sheet, options, priority);
			q.defer(deferredQ);
		} catch (e) {
			// cross-origin stylesheet -> make an XHR and q the response
			const deferredQ = parseCrossOriginStylesheet(
				sheet.href,
				options,
				priority
			);
			q.defer(deferredQ);
		}
	});

	return q;
}

/**
 * Parse non cross-origin stylesheets
 *
 * @param {Object} sheet CSSStylesheet object
 * @param {Object} options `loadCssom` options
 * @param {Array<Number>} priority sheet priority
 */
function parseNonCrossOriginStylesheet(sheet, options, priority) {
	const q = axe.utils.queue();

	/**
<<<<<<< HEAD
	 * Convert text content to CSSStyleSheet
	 *
	 * @method convertTextToStylesheet
	 * @private
	 * @param {Object} arg an object with properties to construct stylesheet
	 * @property {String} arg.data text content of the stylesheet
	 * @property {Boolean} arg.isCrossOrigin flag to notify if the resource was fetched from the network
	 * @property {String} arg.shadowId (Optional) shadowId if shadowDOM
	 * @property {Object} arg.root implementation document to create style elements
	 * @property {String} arg.priority a number indicating the loaded priority of CSS, to denote specificity of styles contained in the sheet.
	 */
	function convertTextToStylesheet({
		data,
		isCrossOrigin,
		shadowId,
		root,
		priority,
		isLink = false
	}) {
		const style = dynamicDoc.createElement('style');
		if (isLink) {
			// as creating a stylesheet as link will need to be awaited
			// till `onload`, it is wise to convert link href to @import statement
			const text = dynamicDoc.createTextNode(`@import "${data.href}"`);
			style.appendChild(text);
		} else {
			style.appendChild(dynamicDoc.createTextNode(data));
		}
		dynamicDoc.head.appendChild(style);
		return {
			sheet: style.sheet,
			isCrossOrigin,
			shadowId,
			root,
			priority
		};
=======
	 * `sheet.cssRules` throws an error on `cross-origin` stylesheets
	 */
	const cssRules = sheet.cssRules;

	const rules = Array.from(cssRules);
	if (!rules) {
		return q;
	}

	/**
	 * reference -> https://developer.mozilla.org/en-US/docs/Web/API/CSSRule#Type_constants
	 */
	const cssImportRules = rules.filter(r => r.type === 3); // type === 3 -> CSSRule.IMPORT_RULE

	/**
	 * when no `@import` rules in given sheet
	 * -> resolve the current `sheet` & exit
	 */
	if (!cssImportRules.length) {
		q.defer(resolve =>
			resolve({
				isExternal: false,
				priority,
				root: options.rootNode,
				shadowId: options.shadowId,
				sheet
			})
		);

		// exit
		return q;
	}

	/**
	 * iterate `@import` rules and fetch styles
	 */
	cssImportRules.forEach((importRule, cssRuleIndex) =>
		q.defer((resolve, reject) => {
			const importUrl = importRule.href;
			const newPriority = [...priority, cssRuleIndex];
			const axiosOptions = {
				method: 'get',
				url: importUrl,
				timeout: options.timeout
			};
			axe.imports
				.axios(axiosOptions)
				.then(({ data }) =>
					resolve(
						options.convertDataToStylesheet({
							data,
							isExternal: true,
							priority: newPriority,
							root: options.rootNode,
							shadowId: options.shadowId
						})
					)
				)
				.catch(reject);
		})
	);

	const nonImportCSSRules = rules.filter(r => r.type !== 3);

	// no further rules to process in this sheet
	if (!nonImportCSSRules.length) {
		return q;
	}

	// convert all `nonImportCSSRules` style rules into `text` and defer into queue
	q.defer(resolve =>
		resolve(
			options.convertDataToStylesheet({
				data: nonImportCSSRules.map(rule => rule.cssText).join(),
				isExternal: false,
				priority,
				root: options.rootNode,
				shadowId: options.shadowId
			})
		)
	);

	return q;
}

/**
 * Parse cross-origin stylesheets
 *
 * @param {String} url url from which to fetch stylesheet
 * @param {Object} options `loadCssom` options
 * @param {Array<Number>} priority sheet priority
 */
function parseCrossOriginStylesheet(url, options, priority) {
	const q = axe.utils.queue();

	if (!url) {
		return q;
>>>>>>> 3e658606
	}

	const axiosOptions = {
		method: 'get',
		url,
		timeout: options.timeout
	};

	q.defer((resolve, reject) => {
<<<<<<< HEAD
		rootNodes
			.reduce((out, { rootNode, shadowId }, index) => {
				out.defer((resolve, reject) => {
					loadCssom({
						rootNode,
						shadowId,
						timeout,
						convertTextToStylesheet,
						rootIndex: index + 1
					})
						.then(resolve)
						.catch(reject);
				});
				return out;
			}, axe.utils.queue())
			.then(assets => {
				/**
				 * using a `axe.utils.queue` returns an array of results
				 * -> flatten array
				 * -> filter `undefined` results from `queue` resolution
				 */
				// await loading all such documents assets, and concat results into a single object
				const cssom = assets
					.reduce((out, cssomSheets) => {
						return out.concat(cssomSheets);
					}, [])
					.filter(asset => asset !== undefined);
				resolve(cssom);
			})
=======
		axe.imports
			.axios(axiosOptions)
			.then(({ data }) =>
				resolve(
					options.convertDataToStylesheet({
						data,
						isExternal: true,
						priority,
						root: options.rootNode,
						shadowId: options.shadowId
					})
				)
			)
>>>>>>> 3e658606
			.catch(reject);
	});

	return q;
}

/**
 * Get stylesheet(s) for root
 *
 * @param {Object} options configuration options of `loadCssom`
 * @returns an array of stylesheets
 */
function getStylesheetsOfRootNode(options) {
	const { rootNode, shadowId } = options;
	let sheets;

	// nodeType === 11  -> DOCUMENT_FRAGMENT
	if (rootNode.nodeType === 11 && shadowId) {
		sheets = getStylesheetsFromDocumentFragment(options);
	} else {
		sheets = getStylesheetsFromDocument(rootNode);
	}

	return filterStylesheetsWithSameHref(sheets);
}

/**
 * Get stylesheets from `documentFragment`
 *
 * @param {Object} options configuration options of `loadCssom`
 * @returns {Array<Object>}
 */
function getStylesheetsFromDocumentFragment(options) {
	const { rootNode, convertDataToStylesheet } = options;
	return (
		Array.from(rootNode.children)
			.filter(filerStyleAndLinkAttributesInDocumentFragment)
			// Reducer to convert `<style></style>` and `<link>` references to `CSSStyleSheet` object
			.reduce((out, node) => {
				const nodeName = node.nodeName.toUpperCase();
				const data = nodeName === 'STYLE' ? node.textContent : node;
				const isLink = nodeName === 'LINK';
				const stylesheet = convertDataToStylesheet({
					data,
					isLink,
					root: rootNode
				});
				out.push(stylesheet.sheet);
				return out;
			}, [])
	);
}

/**
 * Get stylesheets from `document`
 * -> filter out stylesheet that are `media=print`
 *
 * @param {Object} rootNode `document`
 * @returns {Array<Object>}
 */
function getStylesheetsFromDocument(rootNode) {
	return Array.from(rootNode.styleSheets).filter(sheet =>
		filterMediaIsPrint(sheet.media.mediaText)
	);
}

/**
 * Get all `<style></style>` and `<link>` attributes
 * -> limit to only `style` or `link` attributes with `rel=stylesheet` and `media != print`
 *
 * @param {Object} node HTMLElement
 * @returns {Boolean}
 */
function filerStyleAndLinkAttributesInDocumentFragment(node) {
	const nodeName = node.nodeName.toUpperCase();
	const linkHref = node.getAttribute('href');
	const linkRel = node.getAttribute('rel');
	const isLink =
		nodeName === 'LINK' &&
		linkHref &&
		linkRel &&
		node.rel.toUpperCase().includes('STYLESHEET');
	const isStyle = nodeName === 'STYLE';
	return isStyle || (isLink && filterMediaIsPrint(node.media));
}

/**
 * Exclude `link[rel='stylesheet]` attributes where `media=print`
 *
 * @param {String} media media value eg: 'print'
 * @returns {Boolean}
 */
function filterMediaIsPrint(media) {
	if (!media) {
		return true;
	}
	return !media.toUpperCase().includes('PRINT');
}

/**
 * Exclude any duplicate `stylesheets`, that share the same `href`
 *
 * @param {Array<Object>} sheets stylesheets
 * @returns {Array<Object>}
 */
function filterStylesheetsWithSameHref(sheets) {
	let hrefs = [];
	return sheets.filter(sheet => {
		if (!sheet.href) {
			// include sheets without `href`
			return true;
		}
		// if `href` is present, ensure they are not duplicates
		if (hrefs.includes(sheet.href)) {
			return false;
		}
		hrefs.push(sheet.href);
		return true;
	});
}<|MERGE_RESOLUTION|>--- conflicted
+++ resolved
@@ -1,303 +1,8 @@
 /**
-<<<<<<< HEAD
- * Filter to remove any duplicate `stylesheets`, that share the same `href`
- *
- * @method filterStylesheetsWithSameHref
- * @private
- * @param {Array<Object>} sheets stylesheets
- * @returns {Array<Object>}
- */
-function filterStylesheetsWithSameHref(sheets) {
-	let hrefs = [];
-	return sheets.filter(sheet => {
-		let exists = false;
-		if (sheet.href) {
-			if (!hrefs.includes(sheet.href)) {
-				hrefs.push(sheet.href);
-			} else {
-				exists = true;
-			}
-		}
-		return !exists;
-	});
-}
-
-/**
- * Filter `media=print`
- *
- * @method filterMediaIsPrint
- * @private
- * @param {String} media media value eg: 'print'
- * @returns {Boolean}
- */
-function filterMediaIsPrint(media) {
-	if (media) {
-		return !media.toUpperCase().includes('PRINT');
-	}
-	return true;
-}
-
-/**
- * Get stylesheet(s) for root
- *
- * @method getStylesheetsOfRootNode
- * @private
- * @param {Object} options configuration options
- * @property {Object} options.rootNode document or document fragment
- * @property {Function} options.convertTextToStylesheet a utility function to generate a style sheet from given data (text)
- * @returns an array of stylesheet objects
- */
-function getStylesheetsOfRootNode({
-	rootNode,
-	convertTextToStylesheet,
-	shadowId
-}) {
-	const sheets =
-		rootNode.nodeType === 11 && shadowId // nodeType === 11  -> DOCUMENT_FRAGMENT
-			? Array.from(rootNode.children)
-					.filter(node => {
-						/**
-						 * limit to only `style` or `link` attributes with `rel=stylesheet` and `media != print`
-						 */
-						const nodeName = node.nodeName.toUpperCase();
-						const linkHref = node.getAttribute('href');
-						const linkRel = node.getAttribute('rel');
-						const isLink =
-							nodeName === 'LINK' &&
-							linkHref &&
-							linkRel &&
-							node.rel.toUpperCase().includes('STYLESHEET');
-						const isStyle = nodeName === 'STYLE';
-						return isStyle || (isLink && filterMediaIsPrint(node.media));
-					})
-					.reduce((out, node) => {
-						const nodeName = node.nodeName.toUpperCase();
-						const data = nodeName === 'STYLE' ? node.textContent : node;
-						const isLink = nodeName === 'LINK';
-						const stylesheet = convertTextToStylesheet({
-							data,
-							isLink,
-							root: rootNode
-						});
-						out.push(stylesheet.sheet);
-						return out;
-					}, [])
-			: Array.from(rootNode.styleSheets).filter(sheet =>
-					filterMediaIsPrint(sheet.media.mediaText)
-			  );
-
-	return filterStylesheetsWithSameHref(sheets);
-}
-
-/**
- * Make an `axios` get request to fetch a given `resource`
- *
- * @method getStylesheetFromUrl
- * @private
- * @param {Object} options an object with properties to configure the external request
- * @property {String} options.url url of the resource to load
- * @property {Number} options.timeout timeout
- * @property {Function} options.convertTextToStylesheet a utility function to generate a style sheet from given data (text)
- * @property {String} options.shadowId an `id` if `undefined` denotes that given root is a `shadowRoot`
- * @property {Number} options.priority css applied priority
- * @property {Object} options.rootNode document or document fragment
- * @property {Object} options.queue `axe.utils.queue` to defer resolving stylesheets
- * @property {Object} options.resolve resolve of the `axe.utils.queue` from which this method was involved
- * @property {Object} options.reject reject of the `axe.utils.queue` from which this method was involved
- * @property {Object} options.importedUrls
- * @returns resolve with stylesheet
- */
-function getStylesheetFromUrl(options) {
-	const {
-		url,
-		timeout,
-		convertTextToStylesheet,
-		shadowId,
-		priority,
-		rootNode,
-		isCrossOrigin,
-		importedUrls,
-		analyzeNested = false,
-		resolve: resolvePreviousQueue,
-		reject: rejectPreviousQueue
-	} = options;
-	if (importedUrls.includes(url)) {
-		resolvePreviousQueue(undefined);
-	}
-	// add url, to importedUrls to prevent recursive look up if any
-	importedUrls.push(url);
-	axe.imports
-		.axios({ method: 'get', url, timeout })
-		.then(({ data }) => {
-			const stylesheet = convertTextToStylesheet({
-				data,
-				shadowId,
-				priority,
-				isCrossOrigin,
-				root: rootNode
-			});
-			if (!analyzeNested) {
-				resolvePreviousQueue(stylesheet);
-			}
-			/**
-			 * recursively check`cssRules` for any further `@import` rules
-			 */
-			parseRules({
-				...options,
-				sheet: stylesheet.sheet
-			});
-			resolvePreviousQueue(undefined);
-		})
-		.catch(rejectPreviousQueue);
-}
-
-/**
- * Parse a given sheet and resolve css (style) rules
- *
- * @param {Object} options extended configuration passed from method `loadCssom`
- * @returns resolve with stylesheet
- */
-function parseRules(options) {
-	const {
-		shadowId,
-		rootNode,
-		priority,
-		isCrossOrigin = false,
-		sheet,
-		queue,
-		convertTextToStylesheet,
-		importedUrls
-	} = options;
-	/**
-	 * `sheet.cssRules` throws an error on `cross-origin` stylesheets
-	 */
-	const cssRules = sheet.cssRules;
-
-	const rules = Array.from(cssRules);
-	if (!rules || !rules.length) {
-		return;
-	}
-
-	/**
-	 * reference -> https://developer.mozilla.org/en-US/docs/Web/API/CSSRule#Type_constants
-	 */
-	const cssImportRules = rules.filter(r => r.type === 3); // type === 3 -> CSSRule.IMPORT_RULE
-
-	/**
-	 * when no `@import` rules
-	 * -> resolve the current `sheet`
-	 */
-	if (!cssImportRules.length) {
-		queue.defer(resolve => {
-			resolve({ sheet, shadowId, priority, isCrossOrigin, root: rootNode });
-		});
-		return;
-	}
-
-	/**
-	 * iterate `@import` rules and fetch styles
-	 */
-	const cssImportUrlsNotAlreadyImported = cssImportRules
-		// get rule that have href
-		.filter(rule => rule.href)
-		// extract href from object
-		.map(rule => rule.href)
-		// only hrefs that are not already imported
-		.filter(url => !importedUrls.includes(url));
-
-	cssImportUrlsNotAlreadyImported.forEach((importUrl, cssRuleIndex) =>
-		queue.defer((resolve, reject) => {
-			/**
-			 * invoked with `analyzeNested`
-			 */
-			const newPriority = [...priority, cssRuleIndex];
-			const isCrossOriginRequest = /^https?:\/\/|^\/\//i.test(importUrl);
-			getStylesheetFromUrl({
-				...options,
-				resolve,
-				reject,
-				queue,
-				importedUrls,
-				url: importUrl,
-				priority: newPriority,
-				analyzeNested: true,
-				isCrossOrigin: isCrossOriginRequest
-			});
-		})
-	);
-
-	const nonImportCSSRules = rules.filter(r => r.type !== 3);
-	// no further rules to process in this sheet
-	if (!nonImportCSSRules.length) {
-		return;
-	}
-	queue.defer(resolve =>
-		resolve(
-			convertTextToStylesheet({
-				// convert all `nonImportCSSRules` of the styles into `text` which will be converted to a new stylesheet
-				data: nonImportCSSRules
-					.reduce((out, rule) => {
-						out.push(rule.cssText);
-						return out;
-					}, [])
-					.join(),
-				shadowId,
-				root: rootNode,
-				isCrossOrigin,
-				priority
-			})
-		)
-	);
-}
-
-/**
- * Returns a then(able) queue of CSSStyleSheet(s)
- * @method loadCssom
- * @private
- * @param {Object} options configuration options
- * @property {Object} options.rootNode document or document fragment
- * @property {Number} options.rootIndex a number representing the index of the document or document fragment, used for priority computation
- * @property {String} options.shadowId an id if undefined denotes that given root is a document fragment/ shadowDOM
- * @property {Number} options.timeout abort duration for network request
- * @property {Function} options.convertTextToStylesheet a utility function to generate a style sheet from given data (text)
- * @return {Object} queue
- */
-function loadCssom(options) {
-	const { rootIndex } = options;
-	const q = axe.utils.queue();
-	const sheets = getStylesheetsOfRootNode(options);
-	const importedUrls = []; // this is to solve for cyclic import urls or re-fetching already obtained assets
-	sheets.forEach((sheet, sheetIndex) => {
-		const priority = [rootIndex, sheetIndex];
-		try {
-			parseRules({
-				...options,
-				sheet,
-				queue: q,
-				priority,
-				importedUrls
-			});
-		} catch (e) {
-			// cross-origin stylesheet -> make an XHR and q the response
-			q.defer((resolve, reject) => {
-				getStylesheetFromUrl({
-					...options,
-					resolve,
-					reject,
-					priority,
-					importedUrls,
-					url: sheet.href,
-					queue: q,
-					analyzeNested: true
-				});
-			});
-		}
-=======
- * NOTE: 
+ * NOTE:
  * this `eslint` rule is disabled because of calling `getStyleSheetFactory` before it is defined (further below).
  */
 /* eslint no-use-before-define: 0 */
-
 
 /**
  * Given a rootNode - construct CSSOM
@@ -337,34 +42,20 @@
 				resolve(cssom);
 			})
 			.catch(reject);
->>>>>>> 3e658606
 	});
 
 	return q;
 };
 
 /**
-<<<<<<< HEAD
- * Returns am array of source nodes containing document (fragment) in a given tree.
- *
- * @method getAllRootNodesInTree
- * @private
+ * Returns am array of source nodes containing `document` and `documentFragment` in a given `tree`.
+ *
  * @param {Object} treeRoot tree
- * @return {Array<Object>} array of objects, which each object containing a root (document) and an optional shadowId
- * @private
+ * @returns {Array<Object>} array of objects, which each object containing a root and an optional `shadowId`
  */
 function getAllRootNodesInTree(tree) {
 	let ids = [];
-=======
- * Returns am array of source nodes containing `document` and `documentFragment` in a given `tree`.
- *
- * @param {Object} treeRoot tree
- * @returns {Array<Object>} array of objects, which each object containing a root and an optional `shadowId`
- */
-function getAllRootNodesInTree(tree) {
-	let ids = [];
-
->>>>>>> 3e658606
+
 	const rootNodes = axe.utils
 		.querySelectorAllFilter(tree, '*', node => {
 			if (ids.includes(node.shadowId)) {
@@ -379,36 +70,11 @@
 				rootNode: axe.utils.getRootNode(node.actualNode)
 			};
 		});
-<<<<<<< HEAD
-=======
-
->>>>>>> 3e658606
+
 	return axe.utils.uniqueArray(rootNodes, []);
 }
 
 /**
-<<<<<<< HEAD
- * Given a rootNode - construct CSSOM
- * -> get all source nodes (document & document fragments) within given root node
- * -> recursively call `loadCssom` to resolve styles
- *
- * @method preloadCssom
- * @memberof axe.utils
- * @instance
- * @param {Object} object argument which is a composite object, with attributes timeout, treeRoot(optional), resolve & reject
- * @property {Number} timeout timeout for any network calls made
- * @property {Object} treeRoot the DOM tree to be inspected
- * @return {Object} a queue with results of cssom assets
- */
-axe.utils.preloadCssom = function preloadCssom({
-	timeout,
-	treeRoot = axe._tree[0]
-}) {
-	const rootNodes = getAllRootNodesInTree(treeRoot);
-	const q = axe.utils.queue();
-
-	if (!rootNodes.length) {
-=======
  * Convert text to CSSStyleSheet
  * Is a factory (closure) function, initialized with `document.implementation.createHTMLDocument()` which surfaces DOM API for creating `style` elements.
  *
@@ -515,7 +181,6 @@
 
 	const sheets = getStylesheetsOfRootNode(options);
 	if (!sheets) {
->>>>>>> 3e658606
 		return q;
 	}
 
@@ -549,44 +214,6 @@
 	const q = axe.utils.queue();
 
 	/**
-<<<<<<< HEAD
-	 * Convert text content to CSSStyleSheet
-	 *
-	 * @method convertTextToStylesheet
-	 * @private
-	 * @param {Object} arg an object with properties to construct stylesheet
-	 * @property {String} arg.data text content of the stylesheet
-	 * @property {Boolean} arg.isCrossOrigin flag to notify if the resource was fetched from the network
-	 * @property {String} arg.shadowId (Optional) shadowId if shadowDOM
-	 * @property {Object} arg.root implementation document to create style elements
-	 * @property {String} arg.priority a number indicating the loaded priority of CSS, to denote specificity of styles contained in the sheet.
-	 */
-	function convertTextToStylesheet({
-		data,
-		isCrossOrigin,
-		shadowId,
-		root,
-		priority,
-		isLink = false
-	}) {
-		const style = dynamicDoc.createElement('style');
-		if (isLink) {
-			// as creating a stylesheet as link will need to be awaited
-			// till `onload`, it is wise to convert link href to @import statement
-			const text = dynamicDoc.createTextNode(`@import "${data.href}"`);
-			style.appendChild(text);
-		} else {
-			style.appendChild(dynamicDoc.createTextNode(data));
-		}
-		dynamicDoc.head.appendChild(style);
-		return {
-			sheet: style.sheet,
-			isCrossOrigin,
-			shadowId,
-			root,
-			priority
-		};
-=======
 	 * `sheet.cssRules` throws an error on `cross-origin` stylesheets
 	 */
 	const cssRules = sheet.cssRules;
@@ -684,7 +311,6 @@
 
 	if (!url) {
 		return q;
->>>>>>> 3e658606
 	}
 
 	const axiosOptions = {
@@ -694,37 +320,6 @@
 	};
 
 	q.defer((resolve, reject) => {
-<<<<<<< HEAD
-		rootNodes
-			.reduce((out, { rootNode, shadowId }, index) => {
-				out.defer((resolve, reject) => {
-					loadCssom({
-						rootNode,
-						shadowId,
-						timeout,
-						convertTextToStylesheet,
-						rootIndex: index + 1
-					})
-						.then(resolve)
-						.catch(reject);
-				});
-				return out;
-			}, axe.utils.queue())
-			.then(assets => {
-				/**
-				 * using a `axe.utils.queue` returns an array of results
-				 * -> flatten array
-				 * -> filter `undefined` results from `queue` resolution
-				 */
-				// await loading all such documents assets, and concat results into a single object
-				const cssom = assets
-					.reduce((out, cssomSheets) => {
-						return out.concat(cssomSheets);
-					}, [])
-					.filter(asset => asset !== undefined);
-				resolve(cssom);
-			})
-=======
 		axe.imports
 			.axios(axiosOptions)
 			.then(({ data }) =>
@@ -738,7 +333,6 @@
 					})
 				)
 			)
->>>>>>> 3e658606
 			.catch(reject);
 	});
 
