--- conflicted
+++ resolved
@@ -1,4 +1,9 @@
+/**
+ * NOTE: 
+ * this `eslint` rule is disabled because of calling `getStyleSheetFactory` before it is defined (further below).
+ */
 /* eslint no-use-before-define: 0 */
+
 
 /**
  * Given a rootNode - construct CSSOM
@@ -296,20 +301,11 @@
 }
 
 /**
-<<<<<<< HEAD
  * Parse cross-origin stylesheets
  *
  * @param {String} url url from which to fetch stylesheet
  * @param {Object} options `loadCssom` options
  * @param {Array<Number>} priority sheet priority
-=======
- * @method preloadCssom
- * @memberof axe.utils
- * @param {Object} object argument which is a composite object, with attributes timeout, treeRoot(optional), resolve & reject
- * @property {Number} timeout timeout for any network calls made
- * @property {Object} treeRoot the DOM tree to be inspected
- * @return {Object} a queue with results of cssom assets
->>>>>>> 60b3630d
  */
 function parseCrossOriginStylesheet(url, options, priority) {
 	const q = axe.utils.queue();
