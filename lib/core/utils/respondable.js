/*global uuid, utils, axe */
(function (exports) {
	'use strict';
	var messages = {},
		subscribers = {};

	/**
	 * get the unique string to be used to identify our instance of aXe
	 * @private
	 */
	function _getSource() {
		var application = 'axe', version = '', src;
		if (typeof axe !== 'undefined' && axe._audit && !axe._audit.application) {
			application = axe._audit.application;
		}
		if (typeof axe !== 'undefined') {
			version = axe.version;
		}
		src = application + '.' + version;
		return src;
	}
	/**
	 * Verify the received message is from the "respondable" module
	 * @private
	 * @param  {Object} postedMessage The message received via postMessage
	 * @return {Boolean}              `true` if the message is verified from respondable
	 */
	function verify(postedMessage) {
		if (// Check incoming message is valid
			typeof postedMessage === 'object' &&
			typeof postedMessage.uuid === 'string' &&
			postedMessage._respondable === true
		) {
			var messageSource = _getSource();
			return ( // Check the version matches
				postedMessage._source === messageSource ||
				// Allow free communication with axe test
				postedMessage._source === 'axe.x.y.z' ||
				messageSource === 'axe.x.y.z'
			);
		}
		return false;
	}

	/**
	 * Posts the message to correct frame.
	 * This abstraction necessary because IE9 & 10 do not support posting Objects; only strings
	 * @private
	 * @param  {Window}   win      The `window` to post the message to
	 * @param  {String}   topic    The topic of the message
	 * @param  {Object}   message  The message content
	 * @param  {String}   uuid     The UUID, or pseudo-unique ID of the message
	 * @param  {Boolean}  keepalive Whether to allow multiple responses - default is false
	 * @param  {Function} callback The function to invoke when/if the message is responded to
	 */
	function post(win, topic, message, uuid, keepalive, callback) {
		var error;
		if (message instanceof Error) {
			error = {
				name: message.name,
				message: message.message,
				stack: message.stack
			};
			message = undefined;
		}

		var data = {
			uuid: uuid,
			topic: topic,
			message: message,
			error: error,
			_respondable: true,
			_source: _getSource(),
			_keepalive: keepalive
		};

		if (typeof callback === 'function') {
			messages[uuid] = callback;
		}

		win.postMessage(JSON.stringify(data), '*');
	}

	/**
	 * Post a message to a window who may or may not respond to it.
	 * @param  {Window}   win      The window to post the message to
	 * @param  {String}   topic    The topic of the message
	 * @param  {Object}   message  The message content
	 * @param  {Boolean}  keepalive Whether to allow multiple responses - default is false
	 * @param  {Function} callback The function to invoke when/if the message is responded to
	 */
	function respondable(win, topic, message, keepalive, callback) {
		var id = uuid.v1();
		post(win, topic, message, id, keepalive, callback);
	}

	/**
	 * Subscribe to messages sent via the `respondable` module.
	 * @param  {String}   topic    The topic to listen to
	 * @param  {Function} callback The function to invoke when a message is received
	 */
	respondable.subscribe = function (topic, callback) {
		subscribers[topic] = callback;
	};

	/**
	 * Helper closure to create a function that may be used to respond to a message
	 * @private
	 * @param  {Window} source The window from which the message originated
	 * @param  {String} topic  The topic of the message
	 * @param  {String} uuid   The "unique" ID of the original message
	 * @return {Function}      A function that may be invoked to respond to the message
	 */
	function createResponder(source, topic, uuid) {
		return function (message, keepalive, callback) {
			post(source, topic, message, uuid, keepalive, callback);
		};
	}

	/**
	 * Publishes the "respondable" message to the appropriate subscriber
	 * @private
	 * @param  {Event} event The event object of the postMessage
	 * @param  {Object} data  The data sent with the message
	 * @param  {Boolean}  keepalive Whether to allow multiple responses - default is false
	 */
	function publish(target, data, keepalive) {
		var topic = data.topic;
		var subscriber = subscribers[topic];

		if (subscriber) {
			var responder = createResponder(target, null, data.uuid);
			subscriber(data.message, keepalive, responder);
		}
	}

	/**
	 * Convert a javascript Error into something that can be stringified
	 * @param  {Error} error  Any type of error
	 * @return {Object}       Processable object
	 */
	function buildErrorObject(error) {
		var msg = error.message || 'Unknown error occurred';
		var ErrConstructor = window[error.name] || Error;

		if (error.stack) {
			msg += '\n' + error.stack.replace(error.message, '');
		}
		return new ErrConstructor(msg);
	}

<<<<<<< HEAD
	if (typeof window.addEventListener === 'function') {
		window.addEventListener('message', function (e) {

			if (typeof e.data !== 'string') {
				return;
			}

			var data;
			try {
				data = JSON.parse(e.data);
			} catch(ex) {}

			if (!verify(data)) {
=======

	/**
	 * Parse the received message for processing
	 * @param  {string} dataString Message received
	 * @return {object}            Object to be used for pub/sub
	 */
	function parseMessage(dataString) {
		var data;
		if (typeof dataString !== 'string') {
			return;
		}

		try {
			data = JSON.parse(dataString);
		} catch(ex) {}

		if (!verify(data)) {
			return;
		}

		if (typeof data.error === 'object') {
			data.error = buildErrorObject(data.error);
		} else {
			data.error = undefined;
		}
		return data;
	}

	if ( typeof window.addEventListener === 'function') {
		window.addEventListener('message', function (e) {
			// jshint maxstatements: 20
			var data = parseMessage(e.data);
			if (!data) {
>>>>>>> 14533e64
				return;
			}

			var uuid = data.uuid;
<<<<<<< HEAD
			if (messages[uuid]) {
				messages[uuid](data.message, createResponder(e.source, data.topic, uuid));
				messages[uuid] = null;
			}

			publish(e, data);
=======
			var keepalive = data._keepalive;
			var callback = messages[uuid];

			if (callback) {
				var result = data.error || data.message;
				var responder = createResponder(e.source, data.topic, uuid);
				callback(result, keepalive, responder);

				if (!keepalive) {
					delete messages[uuid];
				}
			}

			if (!data.error) {
				try {
					publish(e.source, data, keepalive);
				} catch (err) {
					post(e.source, data.topic, err, uuid, false);
				}
			}
>>>>>>> 14533e64
		}, false);
	}

	exports.respondable = respondable;

}(utils));<|MERGE_RESOLUTION|>--- conflicted
+++ resolved
@@ -149,22 +149,6 @@
 		return new ErrConstructor(msg);
 	}
 
-<<<<<<< HEAD
-	if (typeof window.addEventListener === 'function') {
-		window.addEventListener('message', function (e) {
-
-			if (typeof e.data !== 'string') {
-				return;
-			}
-
-			var data;
-			try {
-				data = JSON.parse(e.data);
-			} catch(ex) {}
-
-			if (!verify(data)) {
-=======
-
 	/**
 	 * Parse the received message for processing
 	 * @param  {string} dataString Message received
@@ -197,19 +181,11 @@
 			// jshint maxstatements: 20
 			var data = parseMessage(e.data);
 			if (!data) {
->>>>>>> 14533e64
 				return;
 			}
 
 			var uuid = data.uuid;
-<<<<<<< HEAD
-			if (messages[uuid]) {
-				messages[uuid](data.message, createResponder(e.source, data.topic, uuid));
-				messages[uuid] = null;
-			}
-
-			publish(e, data);
-=======
+
 			var keepalive = data._keepalive;
 			var callback = messages[uuid];
 
@@ -230,7 +206,6 @@
 					post(e.source, data.topic, err, uuid, false);
 				}
 			}
->>>>>>> 14533e64
 		}, false);
 	}
 
