--- conflicted
+++ resolved
@@ -21,43 +21,12 @@
 function getBgColor(elm, elmStyle) {
 	elmStyle = elmStyle || window.getComputedStyle(elm);
 
-<<<<<<< HEAD
 	let bgColor = new color.Color();
 	bgColor.parseRgbString( elmStyle.getPropertyValue('background-color'));
 
 	if (bgColor.alpha !== 0) {
 		let opacity = elmStyle.getPropertyValue('opacity');
 		bgColor.alpha = bgColor.alpha * opacity;
-=======
-/**
- * Returns the elements that are visually "above" this one in z-index order where
- * supported at the position given inside the top-left corner of the provided
- * rectangle. Where not supported (IE < 10), returns the DOM parents.
- * @param {Element} node
- * @param {DOMRect} rect rectangle containing dimensions to consider
- * @return {Array} array of elements
- */
-var getVisualParents = function(node, rect) {
-	var visualParents, thisIndex, posVal;
-	var parents = [];
-	var currentNode = node;
-	var nodeStyle = window.getComputedStyle(currentNode);
-
-	if (dom.supportsElementsFromPoint(document)) {
-		visualParents = dom.elementsFromPoint(document,
-			Math.ceil(rect.left + 1),
-			Math.ceil(rect.top + 1),
-			node);
-		thisIndex = visualParents.indexOf(node);
-
-		// if the element is not present; then something is obscuring it thus making calculation impossible
-		if (thisIndex === -1) {
-			return null;
-
-		} else if (visualParents && (thisIndex < visualParents.length - 1)) {
-			return visualParents.slice(thisIndex + 1);
-		}
->>>>>>> feebfe13
 	}
 	return bgColor;
 }
@@ -82,7 +51,7 @@
 	return totalAlpha;
 }
 /**
- * Get all elements rendered underneath the current element, 
+ * Get all elements rendered underneath the current element,
  * in the order in which it is rendered
  */
 color.getBackgroundStack = function(elm) {
@@ -102,6 +71,9 @@
 			window.innerHeight - 1);
 
 	let elmStack = document.elementsFromPoint(x, y);
+
+	elmStack = dom.reduceToElementsBelowFloating(elmStack, elm);
+	elmStack = dom.reduceToFirstOpaque(elmStack);
 
 	let bodyIndex = elmStack.indexOf(document.body);
 
@@ -138,7 +110,7 @@
 	// Search the stack until we have an alpha === 1 background
 	(elmStack || []).some((bgElm) => {
 		let bgElmStyle = window.getComputedStyle(bgElm);
-		
+
 		// Get the background color
 		let bgColor = getBgColor(bgElm, bgElmStyle);
 
