--- conflicted
+++ resolved
@@ -4,13 +4,8 @@
   "metadata": {
     "impact": "moderate",
     "messages": {
-<<<<<<< HEAD
-      "pass": "Anchor does not have an href that equals #",
-      "fail": "Anchor has an href that equals #"
-=======
       "pass": "Anchor does not have an href value of #",
       "fail": "Anchor has an href value of #"
->>>>>>> 1a777acc
     }
   }
 }