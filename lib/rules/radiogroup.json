{
  "id": "radiogroup",
  "selector": "input[type=radio][name]",
  "tags": [
<<<<<<< HEAD
    "best-practice"
=======
    "wcag2a",
    "wcag131",
    "section508",
    "section508d"
>>>>>>> 833360b9
  ],
  "metadata": {
    "description": "Ensures related <input type=\"radio\"> elements have a group and that the group designation is consistent",
    "help": "Radio inputs with the same name attribute value must be part of a group"
  },
  "all": [],
  "any": [
    "group-labelledby",
    "fieldset"
  ],
  "none": []
}<|MERGE_RESOLUTION|>--- conflicted
+++ resolved
@@ -2,14 +2,7 @@
   "id": "radiogroup",
   "selector": "input[type=radio][name]",
   "tags": [
-<<<<<<< HEAD
     "best-practice"
-=======
-    "wcag2a",
-    "wcag131",
-    "section508",
-    "section508d"
->>>>>>> 833360b9
   ],
   "metadata": {
     "description": "Ensures related <input type=\"radio\"> elements have a group and that the group designation is consistent",
