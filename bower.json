{
  "name": "axe-core",
<<<<<<< HEAD
<<<<<<< HEAD
  "version": "3.0.0-alpha.5",
=======
  "version": "3.0.0-alpha.8",
>>>>>>> develop
=======
  "version": "3.0.0-alpha.9",
>>>>>>> b553e70e
  "contributors": [
    {
      "name": "David Sturley",
      "organization": "Deque Systems, Inc.",
      "url": "http://deque.com/"
    },
    {
      "name": "Dylan Barrell",
      "organization": "Deque Systems, Inc.",
      "url": "http://deque.com/"
    },
    {
      "name": "Wilco Fiers",
      "organization": "Deque Systems, Inc.",
      "url": "http://deque.com/"
    },
    {
      "name": "Dian Fay",
      "organization": "Deque Systems, Inc.",
      "url": "http://deque.com/"
    },
    {
      "name": "Marcy Sutton",
      "organization": "Deque Systems, Inc.",
      "url": "http://deque.com/"
    }
  ],
  "repository": {
    "type": "git",
    "url": "https://github.com/dequelabs/axe-core.git"
  },
  "main": "axe.js",
  "typings": "axe.d.ts",
  "license": "MPL-2.0",
  "ignore": [
    "**/.*",
    "node_modules",
    "test",
    "build",
    "typings"
  ],
  "devDependencies": {}
}<|MERGE_RESOLUTION|>--- conflicted
+++ resolved
@@ -1,14 +1,6 @@
 {
   "name": "axe-core",
-<<<<<<< HEAD
-<<<<<<< HEAD
-  "version": "3.0.0-alpha.5",
-=======
-  "version": "3.0.0-alpha.8",
->>>>>>> develop
-=======
   "version": "3.0.0-alpha.9",
->>>>>>> b553e70e
   "contributors": [
     {
       "name": "David Sturley",
