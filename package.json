{
<<<<<<< HEAD
  "name": "axe-core",
  "description": "Accessibility engine for automated Web UI testing",
  "version": "2.0.6",
  "license": "MPL-2.0",
  "contributors": [
    {
      "name": "David Sturley",
      "organization": "Deque Systems, Inc.",
      "url": "http://deque.com/"
    },
    {
      "name": "Dylan Barrell",
      "organization": "Deque Systems, Inc.",
      "url": "http://deque.com/"
    },
    {
      "name": "Wilco Fiers",
      "organization": "Deque Systems, Inc.",
      "url": "http://deque.com/"
    },
    {
      "name": "Dian Fay",
      "organization": "Deque Systems, Inc.",
      "url": "http://deque.com/"
    },
    {
      "name": "Marcy Sutton",
      "organization": "Deque Systems, Inc.",
      "url": "http://deque.com/"
    }
  ],
  "repository": {
    "type": "git",
    "url": "https://github.com/dequelabs/axe-core.git"
=======
 "name": "axe-core",
 "description": "Accessibility engine for automated Web UI testing",
 "version": "2.0.7",
 "license": "MPL-2.0",
 "contributors": [
  {
   "name": "David Sturley",
   "organization": "Deque Systems, Inc.",
   "url": "http://deque.com/"
>>>>>>> 1b4b85ee
  },
  "keywords": [
    "Accessibility",
    "a11y",
    "testing",
    "unit",
    "tdd",
    "bdd",
    "aXe"
  ],
  "main": "axe.js",
  "scripts": {
    "build": "grunt",
    "test": "grunt test"
  },
  "devDependencies": {
    "babel-plugin-transform-object-rest-spread": "^6.6.5",
    "babel-polyfill": "^6.7.4",
    "babel-preset-es2015": "^6.6.0",
    "babelify": "^7.2.0",
    "blanket": "~1.2.3",
    "chai": "~3.5.0",
    "clone": "~1.0.2",
    "dot": "~1.0.3",
    "grunt": "~0.4.5",
    "grunt-babel": "^6.0.0",
    "grunt-contrib-clean": "~1.0.0",
    "grunt-contrib-concat": "~1.0.0",
    "grunt-contrib-connect": "~1.0.1",
    "grunt-contrib-copy": "~1.0.0",
    "grunt-contrib-jshint": "^1.0.0",
    "grunt-contrib-uglify": "~1.0.1",
    "grunt-contrib-watch": "~1.0.0",
    "grunt-mocha": "~0.4.13",
    "grunt-parallel": "^0.4.1",
    "html-entities": "^1.2.0",
    "less": "~2.6.1",
    "mocha": "~2.4.5",
    "phantomjs-prebuilt": "~2.1.7",
    "promise": "~7.1.1",
    "revalidator": "~0.3.1",
    "selenium-webdriver": "~2.53.1"
  }
}<|MERGE_RESOLUTION|>--- conflicted
+++ resolved
@@ -1,8 +1,7 @@
 {
-<<<<<<< HEAD
   "name": "axe-core",
   "description": "Accessibility engine for automated Web UI testing",
-  "version": "2.0.6",
+  "version": "2.0.7",
   "license": "MPL-2.0",
   "contributors": [
     {
@@ -34,17 +33,6 @@
   "repository": {
     "type": "git",
     "url": "https://github.com/dequelabs/axe-core.git"
-=======
- "name": "axe-core",
- "description": "Accessibility engine for automated Web UI testing",
- "version": "2.0.7",
- "license": "MPL-2.0",
- "contributors": [
-  {
-   "name": "David Sturley",
-   "organization": "Deque Systems, Inc.",
-   "url": "http://deque.com/"
->>>>>>> 1b4b85ee
   },
   "keywords": [
     "Accessibility",
