{
  "name": "axe-core",
  "description": "Accessibility engine for automated Web UI testing",
<<<<<<< HEAD
  "version": "3.0.0-alpha.5",
=======
  "version": "3.0.0-alpha.8",
>>>>>>> 6b81a501
  "license": "MPL-2.0",
  "engines": {
    "node": ">=4"
  },
  "contributors": [
    {
      "name": "David Sturley",
      "organization": "Deque Systems, Inc.",
      "url": "http://deque.com/"
    },
    {
      "name": "Dylan Barrell",
      "email": "dylan@barrell.com",
      "organization": "Deque Systems, Inc.",
      "url": "http://deque.com/"
    },
    {
      "name": "Wilco Fiers",
      "organization": "Deque Systems, Inc.",
      "url": "http://deque.com/"
    },
    {
      "name": "Dian Fay",
      "organization": "Deque Systems, Inc.",
      "url": "http://deque.com/"
    },
    {
      "name": "Marcy Sutton",
      "organization": "Deque Systems, Inc.",
      "url": "http://deque.com/"
    }
  ],
  "repository": {
    "type": "git",
    "url": "https://github.com/dequelabs/axe-core.git"
  },
  "keywords": [
    "Accessibility",
    "a11y",
    "testing",
    "unit",
    "tdd",
    "bdd",
    "aXe"
  ],
  "main": "axe.js",
  "typings": "axe.d.ts",
  "scripts": {
    "build": "grunt",
    "test": "grunt test",
    "test-fast": "grunt test-fast",
    "version": "node build/sri-update",
    "prepublishOnly": "grunt build && node build/sri-update --validate",
    "postinstall": "node build/utils/postinstall.js",
    "release": "standard-version"
  },
  "devDependencies": {
    "angular-precommit": "^1.0.3",
    "babel-plugin-transform-object-rest-spread": "^6.6.5",
    "babel-polyfill": "^6.7.4",
    "babel-preset-es2015": "^6.6.0",
    "babelify": "^7.2.0",
    "blanket": "~1.2.3",
    "chai": "~3.5.0",
    "clone": "~1.0.2",
    "dot": "~1.0.3",
    "fs-extra": "^4.0.1",
    "grunt": "^1.0.1",
    "grunt-babel": "^6.0.0",
    "grunt-contrib-clean": "^1.0.0",
    "grunt-contrib-concat": "^1.0.1",
    "grunt-contrib-connect": "^1.0.2",
    "grunt-contrib-copy": "^1.0.0",
    "grunt-contrib-jshint": "^1.1.0",
    "grunt-contrib-uglify": "^2.1.0",
    "grunt-contrib-watch": "^1.0.0",
    "grunt-mocha": "^1.0.4",
    "grunt-parallel": "^0.5.1",
    "grunt-retire": "^1.0.7",
    "html-entities": "^1.2.0",
    "jquery": "^3.0.0",
    "less": "~2.6.1",
    "mocha": "^3.2.0",
    "promise": "~7.1.1",
    "revalidator": "~0.3.1",
    "selenium-webdriver": "~3.4.0",
    "sri-toolbox": "^0.2.0",
    "standard-version": "^4.2.0"
  },
  "dependencies": {}
}<|MERGE_RESOLUTION|>--- conflicted
+++ resolved
@@ -1,11 +1,7 @@
 {
   "name": "axe-core",
   "description": "Accessibility engine for automated Web UI testing",
-<<<<<<< HEAD
-  "version": "3.0.0-alpha.5",
-=======
   "version": "3.0.0-alpha.8",
->>>>>>> 6b81a501
   "license": "MPL-2.0",
   "engines": {
     "node": ">=4"
